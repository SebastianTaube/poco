--- conflicted
+++ resolved
@@ -78,18 +78,7 @@
 					response.set("Server", server);
 				try
 				{
-<<<<<<< HEAD
-#if defined(POCO_ENABLE_CPP11)
 					std::unique_ptr<HTTPRequestHandler> pHandler(_pFactory->createRequestHandler(request));
-#else
-					std::auto_ptr<HTTPRequestHandler> pHandler(_pFactory->createRequestHandler(request));
-=======
-#if __cplusplus < 201103L
-					std::auto_ptr<HTTPRequestHandler> pHandler(_pFactory->createRequestHandler(request));
-#else
-					std::unique_ptr<HTTPRequestHandler> pHandler(_pFactory->createRequestHandler(request));
->>>>>>> 128c5c57
-#endif
 					if (pHandler.get())
 					{
 						if (request.getExpectContinue() && response.getStatus() == HTTPResponse::HTTP_OK)
