//
// TCPServerDispatcher.cpp
//
// $Id: //poco/1.4/Net/src/TCPServerDispatcher.cpp#1 $
//
// Library: Net
// Package: TCPServer
// Module:  TCPServerDispatcher
//
// Copyright (c) 2005-2007, Applied Informatics Software Engineering GmbH.
// and Contributors.
//
// SPDX-License-Identifier:	BSL-1.0
//


#include "Poco/Net/TCPServerDispatcher.h"
#include "Poco/Net/TCPServerConnectionFactory.h"
#include "Poco/Notification.h"
#include "Poco/AutoPtr.h"
#include "Poco/ErrorHandler.h"
#include <memory>


using Poco::Notification;
using Poco::FastMutex;
using Poco::AutoPtr;


namespace Poco {
namespace Net {


class TCPConnectionNotification: public Notification
{
public:
	TCPConnectionNotification(const StreamSocket& socket):
		_socket(socket)
	{
	}
	
	~TCPConnectionNotification()
	{
	}
	
	const StreamSocket& socket() const
	{
		return _socket;
	}

private:
	StreamSocket _socket;
};


TCPServerDispatcher::TCPServerDispatcher(TCPServerConnectionFactory::Ptr pFactory, Poco::ThreadPool& threadPool, TCPServerParams::Ptr pParams):
	_rc(1),
	_pParams(pParams),
	_currentThreads(0),
	_totalConnections(0),
	_currentConnections(0),
	_maxConcurrentConnections(0),
	_refusedConnections(0),
	_stopped(false),
	_pConnectionFactory(pFactory),
	_threadPool(threadPool)
{
	poco_check_ptr (pFactory);

	if (!_pParams)
		_pParams = new TCPServerParams;
	
	if (_pParams->getMaxThreads() == 0)
		_pParams->setMaxThreads(threadPool.capacity());
}


TCPServerDispatcher::~TCPServerDispatcher()
{
}


void TCPServerDispatcher::duplicate()
{
	_mutex.lock();
	++_rc;
	_mutex.unlock();
}


void TCPServerDispatcher::release()
{
	_mutex.lock();
	int rc = --_rc;
	_mutex.unlock();
	if (rc == 0) delete this;
}


void TCPServerDispatcher::run()
{
	AutoPtr<TCPServerDispatcher> guard(this, true); // ensure object stays alive

	int idleTime = (int) _pParams->getThreadIdleTime().totalMilliseconds();

	for (;;)
	{
		try {
			AutoPtr<Notification> pNf = _queue.waitDequeueNotification(idleTime);
			if (pNf)
			{
<<<<<<< HEAD
				std::unique_ptr<TCPServerConnection> pConnection(_pConnectionFactory->createConnection(pCNf->socket()));
				poco_check_ptr(pConnection.get());
				beginConnection();
				pConnection->start();
				endConnection();
=======
				TCPConnectionNotification* pCNf = dynamic_cast<TCPConnectionNotification*>(pNf.get());
				if (pCNf)
				{
	#if __cplusplus < 201103L
					std::auto_ptr<TCPServerConnection> pConnection(_pConnectionFactory->createConnection(pCNf->socket()));
	#else
					std::unique_ptr<TCPServerConnection> pConnection(_pConnectionFactory->createConnection(pCNf->socket()));
	#endif
					poco_check_ptr(pConnection.get());
					beginConnection();
					pConnection->start();
					endConnection();
				}
>>>>>>> 4da941f8
			}
		}
		catch (Poco::Exception &exc)
		{
			ErrorHandler::handle(exc);
		}
		catch (std::exception &exc)
		{
			ErrorHandler::handle(exc);
		}
		catch (...)
		{
			ErrorHandler::handle();
		}

		FastMutex::ScopedLock lock(_mutex);
		if (_stopped || (_currentThreads > 1 && _queue.empty()))
		{
			--_currentThreads;
			break;
		}
	}
}


namespace
{
	static const std::string threadName("TCPServerConnection");
}

	
void TCPServerDispatcher::enqueue(const StreamSocket& socket)
{
	FastMutex::ScopedLock lock(_mutex);

	if (_queue.size() < _pParams->getMaxQueued())
	{
		_queue.enqueueNotification(new TCPConnectionNotification(socket));
		if (!_queue.hasIdleThreads() && _currentThreads < _pParams->getMaxThreads())
		{
			try
			{
				_threadPool.startWithPriority(_pParams->getThreadPriority(), *this, threadName);
				++_currentThreads;
			}
			catch (Poco::Exception&)
			{
				// no problem here, connection is already queued
				// and a new thread might be available later.
			}
		}
	}
	else
	{
		++_refusedConnections;
	}
}


void TCPServerDispatcher::stop()
{
	_stopped = true;
	_queue.clear();
	_queue.wakeUpAll();
}


int TCPServerDispatcher::currentThreads() const
{
	FastMutex::ScopedLock lock(_mutex);
	
	return _currentThreads;
}

int TCPServerDispatcher::maxThreads() const
{
	FastMutex::ScopedLock lock(_mutex);
	
	return _threadPool.capacity();
}


int TCPServerDispatcher::totalConnections() const
{
	FastMutex::ScopedLock lock(_mutex);
	
	return _totalConnections;
}


int TCPServerDispatcher::currentConnections() const
{
	FastMutex::ScopedLock lock(_mutex);
	
	return _currentConnections;
}


int TCPServerDispatcher::maxConcurrentConnections() const
{
	FastMutex::ScopedLock lock(_mutex);
	
	return _maxConcurrentConnections;
}


int TCPServerDispatcher::queuedConnections() const
{
	return _queue.size();
}


int TCPServerDispatcher::refusedConnections() const
{
	FastMutex::ScopedLock lock(_mutex);
	
	return _refusedConnections;
}


void TCPServerDispatcher::beginConnection()
{
	FastMutex::ScopedLock lock(_mutex);
	
	++_totalConnections;
	++_currentConnections;
	if (_currentConnections > _maxConcurrentConnections)
		_maxConcurrentConnections = _currentConnections;
}


void TCPServerDispatcher::endConnection()
{
	FastMutex::ScopedLock lock(_mutex);

	--_currentConnections;
}


} } // namespace Poco::Net<|MERGE_RESOLUTION|>--- conflicted
+++ resolved
@@ -105,31 +105,20 @@
 
 	for (;;)
 	{
-		try {
+		try
+		{
 			AutoPtr<Notification> pNf = _queue.waitDequeueNotification(idleTime);
 			if (pNf)
 			{
-<<<<<<< HEAD
-				std::unique_ptr<TCPServerConnection> pConnection(_pConnectionFactory->createConnection(pCNf->socket()));
-				poco_check_ptr(pConnection.get());
-				beginConnection();
-				pConnection->start();
-				endConnection();
-=======
 				TCPConnectionNotification* pCNf = dynamic_cast<TCPConnectionNotification*>(pNf.get());
 				if (pCNf)
 				{
-	#if __cplusplus < 201103L
-					std::auto_ptr<TCPServerConnection> pConnection(_pConnectionFactory->createConnection(pCNf->socket()));
-	#else
 					std::unique_ptr<TCPServerConnection> pConnection(_pConnectionFactory->createConnection(pCNf->socket()));
-	#endif
 					poco_check_ptr(pConnection.get());
 					beginConnection();
 					pConnection->start();
 					endConnection();
 				}
->>>>>>> 4da941f8
 			}
 		}
 		catch (Poco::Exception &exc)
