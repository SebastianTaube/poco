--- conflicted
+++ resolved
@@ -52,28 +52,13 @@
 			try
 			{
 				WebSocket ws(request, response);
-<<<<<<< HEAD
-#if defined(POCO_ENABLE_CPP11)
-				std::unique_ptr<char> pBuffer(new char[_bufSize]);
-#else
-				std::auto_ptr<char> pBuffer(new char[_bufSize]);
-#endif
-=======
 				Poco::Buffer<char> buffer(_bufSize);
->>>>>>> 128c5c57
 				int flags;
 				int n;
 				do
 				{
-<<<<<<< HEAD
-					n = ws.receiveFrame(pBuffer.get(), _bufSize, flags);
-					if (n == 0)
-						break;
-					ws.sendFrame(pBuffer.get(), n, flags);
-=======
 					n = ws.receiveFrame(buffer.begin(), buffer.size(), flags);
 					ws.sendFrame(buffer.begin(), n, flags);
->>>>>>> 128c5c57
 				}
 				while ((flags & WebSocket::FRAME_OP_BITMASK) != WebSocket::FRAME_OP_CLOSE);
 			}
