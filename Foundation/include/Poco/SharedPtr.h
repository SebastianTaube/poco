//
// SharedPtr.h
//
// $Id: //poco/1.4/Foundation/include/Poco/SharedPtr.h#1 $
//
// Library: Foundation
// Package: Core
// Module:  SharedPtr
//
// Definition of the SharedPtr template class.
//
// Copyright (c) 2005-2008, Applied Informatics Software Engineering GmbH.
// and Contributors.
//
// SPDX-License-Identifier:	BSL-1.0
//


#ifndef Foundation_SharedPtr_INCLUDED
#define Foundation_SharedPtr_INCLUDED


#include "Poco/Foundation.h"
#include "Poco/Exception.h"
#include "Poco/AtomicCounter.h"
#include <algorithm>
#if defined(POCO_ENABLE_CPP11)
#include <memory>
#endif


namespace Poco {


#if !defined(POCO_ENABLE_CPP11)


class ReferenceCounter
	/// Simple ReferenceCounter object, does not delete itself when count reaches 0.
{
public:
	ReferenceCounter(): _cnt(1)
	{
	}

	void duplicate()
	{
		++_cnt;
	}

	int release()
	{
		return --_cnt;
	}
	
	int referenceCount() const
	{
		return _cnt.value();
	}

private:
	AtomicCounter _cnt;
};


template <class C>
class ReleasePolicy
	/// The default release policy for SharedPtr, which
	/// simply uses the delete operator to delete an object.
{
public:
	static void release(C* pObj)
		/// Delete the object.
		/// Note that pObj can be 0.
	{
		delete pObj;
	}
};


template <class C>
class ReleaseArrayPolicy
	/// The release policy for SharedPtr holding arrays.
{
public:
	static void release(C* pObj)
		/// Delete the object.
		/// Note that pObj can be 0.
	{
		delete [] pObj;
	}
};


#endif


template <class C 
#if !defined(POCO_ENABLE_CPP11)
	, class RC = ReferenceCounter, class RP = ReleasePolicy<C> 
#endif
		>
class SharedPtr
#if defined(POCO_ENABLE_CPP11)
	: public std::shared_ptr<C>
#endif
	/// SharedPtr is a "smart" pointer for classes implementing
	/// reference counting based garbage collection.
	/// SharedPtr is thus similar to AutoPtr. Unlike the
	/// AutoPtr template, which can only be used with
	/// classes that support reference counting, SharedPtr
	/// can be used with any class. For this to work, a
	/// SharedPtr manages a reference count for the object
	/// it manages.
	/// 
	/// SharedPtr works in the following way:
	/// If an SharedPtr is assigned an ordinary pointer to
	/// an object (via the constructor or the assignment operator),
	/// it takes ownership of the object and the object's reference 
	/// count is initialized to one.
	/// If the SharedPtr is assigned another SharedPtr, the
	/// object's reference count is incremented by one.
	/// The destructor of SharedPtr decrements the object's
	/// reference count by one and deletes the object if the
	/// reference count reaches zero.
	/// SharedPtr supports dereferencing with both the ->
	/// and the * operator. An attempt to dereference a null
	/// SharedPtr results in a NullPointerException being thrown.
	/// SharedPtr also implements all relational operators and
	/// a cast operator in case dynamic casting of the encapsulated data types
	/// is required.
{
public:
	SharedPtr()
#if defined(POCO_ENABLE_CPP11)
		: std::shared_ptr<C>()
#else
		: _pCounter(new RC), _ptr(0)
#endif
	{
	}

	SharedPtr(C* ptr)
#if defined(POCO_ENABLE_CPP11)
		: std::shared_ptr<C>(ptr)
#else
	try:
		_pCounter(new RC), 
		_ptr(ptr)
#endif
	{
	}
#if !defined(POCO_ENABLE_CPP11)
	catch (...)
	{
		RP::release(ptr);
	}
#endif

#if defined(POCO_ENABLE_CPP11)
	template <class Other>
	SharedPtr(const SharedPtr<Other>& ptr)
		: std::shared_ptr<C>(ptr)
	{

	}
#else
	template <class Other, class OtherRP>
	SharedPtr(const SharedPtr<Other, RC, OtherRP>& ptr): _pCounter(ptr._pCounter), _ptr(const_cast<Other*>(ptr.get()))
	{
		_pCounter->duplicate();
	}
#endif

	SharedPtr(const SharedPtr& ptr)
#if defined(POCO_ENABLE_CPP11)
		: std::shared_ptr<C>(ptr)
#else
		: _pCounter(ptr._pCounter), _ptr(ptr._ptr)
#endif
	{
#if !defined(POCO_ENABLE_CPP11)
		_pCounter->duplicate();
#endif
	}

#if defined(POCO_ENABLE_CPP11)
	SharedPtr(const std::shared_ptr<C>& ptr)
		: std::shared_ptr<C>(ptr)
	{
	}

	SharedPtr(SharedPtr&& ptr) 
		: std::shared_ptr<C>(ptr)
	{
	}
#endif

#if !defined(POCO_ENABLE_CPP11)
	~SharedPtr()
	{
		try
		{
			release();
		}
		catch (...)
		{
			poco_unexpected();
		}
	}
#endif

#if !defined(POCO_ENABLE_CPP11)
	C* get()
	{
		return _ptr;
	}

	const C* get() const
	{
		return _ptr;
	}
#endif

	SharedPtr& assign(C* ptr)
	{
		if (this->get() != ptr)
		{
			SharedPtr tmp(ptr);
			this->swap(tmp);
		}
		return *this;
	}
	
	SharedPtr& assign(const SharedPtr& ptr)
	{
		if (&ptr != this)
		{
			SharedPtr tmp(ptr);
			this->swap(tmp);
		}
		return *this;
	}
	
#if defined(POCO_ENABLE_CPP11)
	template <class Other>
	SharedPtr& assign(const SharedPtr<Other>& ptr)
	{
		if (ptr.get() != this->get())
		{
			SharedPtr tmp(ptr);
			this->swap(tmp);
		}
		return *this;
	}
#else
	template <class Other, class OtherRP>
	SharedPtr& assign(const SharedPtr<Other, RC, OtherRP>& ptr)
	{
		if (ptr.get() != _ptr)
		{
			SharedPtr tmp(ptr);
			swap(tmp);
		}
		return *this;
	}
#endif

	SharedPtr& operator = (C* ptr)
	{
		return assign(ptr);
	}

	SharedPtr& operator = (const SharedPtr& ptr)
	{
		return assign(ptr);
	}

#if defined(POCO_ENABLE_CPP11)
	SharedPtr& operator = (SharedPtr&& ptr)
	{
		std::shared_ptr<C>::operator=(ptr);
		return *this;
	}

	template <class Other>
	SharedPtr& operator = (const SharedPtr<Other>& ptr)
	{
		return assign<Other>(ptr);
	}
#else
	template <class Other, class OtherRP>
	SharedPtr& operator = (const SharedPtr<Other, RC, OtherRP>& ptr)
	{
		return assign<Other>(ptr);
	}
#endif

#if !defined(POCO_ENABLE_CPP11)
	void swap(SharedPtr& ptr)
	{
		std::swap(_ptr, ptr._ptr);
		std::swap(_pCounter, ptr._pCounter);
	}
#endif

#if defined(POCO_ENABLE_CPP11)
	template <class Other>
	SharedPtr<Other> cast() const
		/// Casts the SharedPtr via a dynamic cast to the given type.
		/// Returns an SharedPtr containing NULL if the cast fails.
		/// Example: (assume class Sub: public Super)
		///    SharedPtr<Super> super(new Sub());
		///    SharedPtr<Sub> sub = super.cast<Sub>();
		///    poco_assert (sub.get());
	{
		std::shared_ptr<Other> pOther = std::dynamic_pointer_cast<Other>(*this);
		return pOther;
	}
#else
	template <class Other>
	SharedPtr<Other, RC, RP> cast() const
		/// Casts the SharedPtr via a dynamic cast to the given type.
		/// Returns an SharedPtr containing NULL if the cast fails.
		/// Example: (assume class Sub: public Super)
		///    SharedPtr<Super> super(new Sub());
		///    SharedPtr<Sub> sub = super.cast<Sub>();
		///    poco_assert (sub.get());
	{
		Other* pOther = dynamic_cast<Other*>(_ptr);
		if (pOther)
			return SharedPtr<Other, RC, RP>(_pCounter, pOther);
		return SharedPtr<Other, RC, RP>();
	}
#endif

#if defined(POCO_ENABLE_CPP11)
	template <class Other>
	SharedPtr<Other> unsafeCast() const
		/// Casts the SharedPtr via a static cast to the given type.
		/// Example: (assume class Sub: public Super)
		///    SharedPtr<Super> super(new Sub());
		///    SharedPtr<Sub> sub = super.unsafeCast<Sub>();
		///    poco_assert (sub.get());
	{
		std::shared_ptr<Other> pOther = std::static_pointer_cast<Other>(*this);
		return pOther;
	}
#else
	template <class Other> 
	SharedPtr<Other, RC, RP> unsafeCast() const
		/// Casts the SharedPtr via a static cast to the given type.
		/// Example: (assume class Sub: public Super)
		///    SharedPtr<Super> super(new Sub());
		///    SharedPtr<Sub> sub = super.unsafeCast<Sub>();
		///    poco_assert (sub.get());
	{
		Other* pOther = static_cast<Other*>(_ptr);
		return SharedPtr<Other, RC, RP>(_pCounter, pOther);
	}
#endif

	C* operator -> ()
	{
		return deref();
	}

	const C* operator -> () const
	{
		return deref();
	}

	C& operator * ()
	{
		return *deref();
	}

	const C& operator * () const
	{
		return *deref();
	}

	operator C* ()
	{
		return this->get();
	}
	
	operator const C* () const
	{
		return this->get();
	}

#if !defined(POCO_ENABLE_CPP11)
/*
	bool operator ! () const
	{
		return _ptr == 0;
	}
*/	
#endif

#if !defined(POCO_ENABLE_CPP11)
	operator bool () const
	{
		return _ptr != 0;
	}
#endif

	bool isNull() const
	{
		return this->get() == 0;
	}

	bool operator == (const SharedPtr& ptr) const
	{
		return this->get() == ptr.get();
	}

	bool operator == (const C* ptr) const
	{
		return this->get() == ptr;
	}

	bool operator == (C* ptr) const
	{
		return this->get() == ptr;
	}

	bool operator != (const SharedPtr& ptr) const
	{
		return this->get() != ptr.get();
	}

	bool operator != (const C* ptr) const
	{
		return this->get() != ptr;
	}

	bool operator != (C* ptr) const
	{
		return this->get() != ptr;
	}

	bool operator < (const SharedPtr& ptr) const
	{
		return this->get() < ptr.get();
	}

	bool operator < (const C* ptr) const
	{
		return this->get() < ptr;
	}

	bool operator < (C* ptr) const
	{
		return this->get() < ptr;
	}

	bool operator <= (const SharedPtr& ptr) const
	{
		return this->get() <= ptr.get();
	}

	bool operator <= (const C* ptr) const
	{
		return this->get() <= ptr;
	}

	bool operator <= (C* ptr) const
	{
		return this->get() <= ptr;
	}

	bool operator > (const SharedPtr& ptr) const
	{
		return this->get() > ptr.get();
	}

	bool operator > (const C* ptr) const
	{
		return this->get() > ptr;
	}

	bool operator > (C* ptr) const
	{
		return this->get() > ptr;
	}

	bool operator >= (const SharedPtr& ptr) const
	{
		return this->get() >= ptr.get();
	}

	bool operator >= (const C* ptr) const
	{
		return this->get() >= ptr;
	}

	bool operator >= (C* ptr) const
	{
		return this->get() >= ptr;
	}
	
	int referenceCount() const
	{
#if defined(POCO_ENABLE_CPP11)
		return this->use_count();
#else
		return _pCounter->referenceCount();
#endif
	}

<<<<<<< HEAD
private:
	C* deref()
=======
protected:
	C* deref() const
>>>>>>> 128c5c57
	{
		if (!this->operator bool())
			throw NullPointerException();

		return this->get();
	}

	const C* deref() const
	{
		if (!this->operator bool())
			throw NullPointerException();

		return this->get();
	}
	
#if !defined(POCO_ENABLE_CPP11)
	void release()
	{
		poco_assert_dbg (_pCounter);
		int i = _pCounter->release();
		if (i == 0)
		{
			RP::release(_ptr);
			_ptr = 0;

			delete _pCounter;
			_pCounter = 0;
		}
	}

	SharedPtr(RC* pCounter, C* ptr): _pCounter(pCounter), _ptr(ptr)
		/// for cast operation
	{
		poco_assert_dbg (_pCounter);
		_pCounter->duplicate();
	}
#endif

<<<<<<< HEAD
private:
#if !defined(POCO_ENABLE_CPP11)
=======
protected:
>>>>>>> 128c5c57
	RC* _pCounter;
	C*  _ptr;

	template <class OtherC, class OtherRC, class OtherRP> friend class SharedPtr;
#endif
};


#if !defined(POCO_ENABLE_CPP11)
template <class C, class RC, class RP>
inline void swap(SharedPtr<C, RC, RP>& p1, SharedPtr<C, RC, RP>& p2)
{
	p1.swap(p2);
}
#endif


} // namespace Poco


#endif // Foundation_SharedPtr_INCLUDED<|MERGE_RESOLUTION|>--- conflicted
+++ resolved
@@ -24,15 +24,9 @@
 #include "Poco/Exception.h"
 #include "Poco/AtomicCounter.h"
 #include <algorithm>
-#if defined(POCO_ENABLE_CPP11)
-#include <memory>
-#endif
 
 
 namespace Poco {
-
-
-#if !defined(POCO_ENABLE_CPP11)
 
 
 class ReferenceCounter
@@ -92,18 +86,8 @@
 };
 
 
-#endif
-
-
-template <class C 
-#if !defined(POCO_ENABLE_CPP11)
-	, class RC = ReferenceCounter, class RP = ReleasePolicy<C> 
-#endif
-		>
+template <class C, class RC = ReferenceCounter, class RP = ReleasePolicy<C> >
 class SharedPtr
-#if defined(POCO_ENABLE_CPP11)
-	: public std::shared_ptr<C>
-#endif
 	/// SharedPtr is a "smart" pointer for classes implementing
 	/// reference counting based garbage collection.
 	/// SharedPtr is thus similar to AutoPtr. Unlike the
@@ -131,72 +115,32 @@
 	/// is required.
 {
 public:
-	SharedPtr()
-#if defined(POCO_ENABLE_CPP11)
-		: std::shared_ptr<C>()
-#else
-		: _pCounter(new RC), _ptr(0)
-#endif
+	SharedPtr(): _pCounter(new RC), _ptr(0)
 	{
 	}
 
 	SharedPtr(C* ptr)
-#if defined(POCO_ENABLE_CPP11)
-		: std::shared_ptr<C>(ptr)
-#else
 	try:
 		_pCounter(new RC), 
 		_ptr(ptr)
-#endif
-	{
-	}
-#if !defined(POCO_ENABLE_CPP11)
-	catch (...)
+	{
+	}
+	catch (...) 
 	{
 		RP::release(ptr);
 	}
-#endif
-
-#if defined(POCO_ENABLE_CPP11)
-	template <class Other>
-	SharedPtr(const SharedPtr<Other>& ptr)
-		: std::shared_ptr<C>(ptr)
-	{
-
-	}
-#else
-	template <class Other, class OtherRP>
+
+	template <class Other, class OtherRP> 
 	SharedPtr(const SharedPtr<Other, RC, OtherRP>& ptr): _pCounter(ptr._pCounter), _ptr(const_cast<Other*>(ptr.get()))
 	{
 		_pCounter->duplicate();
 	}
-#endif
-
-	SharedPtr(const SharedPtr& ptr)
-#if defined(POCO_ENABLE_CPP11)
-		: std::shared_ptr<C>(ptr)
-#else
-		: _pCounter(ptr._pCounter), _ptr(ptr._ptr)
-#endif
-	{
-#if !defined(POCO_ENABLE_CPP11)
+
+	SharedPtr(const SharedPtr& ptr): _pCounter(ptr._pCounter), _ptr(ptr._ptr)
+	{
 		_pCounter->duplicate();
-#endif
-	}
-
-#if defined(POCO_ENABLE_CPP11)
-	SharedPtr(const std::shared_ptr<C>& ptr)
-		: std::shared_ptr<C>(ptr)
-	{
-	}
-
-	SharedPtr(SharedPtr&& ptr) 
-		: std::shared_ptr<C>(ptr)
-	{
-	}
-#endif
-
-#if !defined(POCO_ENABLE_CPP11)
+	}
+
 	~SharedPtr()
 	{
 		try
@@ -208,26 +152,13 @@
 			poco_unexpected();
 		}
 	}
-#endif
-
-#if !defined(POCO_ENABLE_CPP11)
-	C* get()
-	{
-		return _ptr;
-	}
-
-	const C* get() const
-	{
-		return _ptr;
-	}
-#endif
 
 	SharedPtr& assign(C* ptr)
 	{
-		if (this->get() != ptr)
+		if (get() != ptr)
 		{
 			SharedPtr tmp(ptr);
-			this->swap(tmp);
+			swap(tmp);
 		}
 		return *this;
 	}
@@ -237,23 +168,11 @@
 		if (&ptr != this)
 		{
 			SharedPtr tmp(ptr);
-			this->swap(tmp);
+			swap(tmp);
 		}
 		return *this;
 	}
 	
-#if defined(POCO_ENABLE_CPP11)
-	template <class Other>
-	SharedPtr& assign(const SharedPtr<Other>& ptr)
-	{
-		if (ptr.get() != this->get())
-		{
-			SharedPtr tmp(ptr);
-			this->swap(tmp);
-		}
-		return *this;
-	}
-#else
 	template <class Other, class OtherRP>
 	SharedPtr& assign(const SharedPtr<Other, RC, OtherRP>& ptr)
 	{
@@ -264,7 +183,6 @@
 		}
 		return *this;
 	}
-#endif
 
 	SharedPtr& operator = (C* ptr)
 	{
@@ -276,49 +194,19 @@
 		return assign(ptr);
 	}
 
-#if defined(POCO_ENABLE_CPP11)
-	SharedPtr& operator = (SharedPtr&& ptr)
-	{
-		std::shared_ptr<C>::operator=(ptr);
-		return *this;
-	}
-
-	template <class Other>
-	SharedPtr& operator = (const SharedPtr<Other>& ptr)
-	{
-		return assign<Other>(ptr);
-	}
-#else
 	template <class Other, class OtherRP>
 	SharedPtr& operator = (const SharedPtr<Other, RC, OtherRP>& ptr)
 	{
 		return assign<Other>(ptr);
 	}
-#endif
-
-#if !defined(POCO_ENABLE_CPP11)
+
 	void swap(SharedPtr& ptr)
 	{
 		std::swap(_ptr, ptr._ptr);
 		std::swap(_pCounter, ptr._pCounter);
 	}
-#endif
-
-#if defined(POCO_ENABLE_CPP11)
-	template <class Other>
-	SharedPtr<Other> cast() const
-		/// Casts the SharedPtr via a dynamic cast to the given type.
-		/// Returns an SharedPtr containing NULL if the cast fails.
-		/// Example: (assume class Sub: public Super)
-		///    SharedPtr<Super> super(new Sub());
-		///    SharedPtr<Sub> sub = super.cast<Sub>();
-		///    poco_assert (sub.get());
-	{
-		std::shared_ptr<Other> pOther = std::dynamic_pointer_cast<Other>(*this);
-		return pOther;
-	}
-#else
-	template <class Other>
+
+	template <class Other> 
 	SharedPtr<Other, RC, RP> cast() const
 		/// Casts the SharedPtr via a dynamic cast to the given type.
 		/// Returns an SharedPtr containing NULL if the cast fails.
@@ -332,21 +220,7 @@
 			return SharedPtr<Other, RC, RP>(_pCounter, pOther);
 		return SharedPtr<Other, RC, RP>();
 	}
-#endif
-
-#if defined(POCO_ENABLE_CPP11)
-	template <class Other>
-	SharedPtr<Other> unsafeCast() const
-		/// Casts the SharedPtr via a static cast to the given type.
-		/// Example: (assume class Sub: public Super)
-		///    SharedPtr<Super> super(new Sub());
-		///    SharedPtr<Sub> sub = super.unsafeCast<Sub>();
-		///    poco_assert (sub.get());
-	{
-		std::shared_ptr<Other> pOther = std::static_pointer_cast<Other>(*this);
-		return pOther;
-	}
-#else
+
 	template <class Other> 
 	SharedPtr<Other, RC, RP> unsafeCast() const
 		/// Casts the SharedPtr via a static cast to the given type.
@@ -358,7 +232,6 @@
 		Other* pOther = static_cast<Other*>(_ptr);
 		return SharedPtr<Other, RC, RP>(_pCounter, pOther);
 	}
-#endif
 
 	C* operator -> ()
 	{
@@ -380,159 +253,140 @@
 		return *deref();
 	}
 
+	C* get()
+	{
+		return _ptr;
+	}
+
+	const C* get() const
+	{
+		return _ptr;
+	}
+
 	operator C* ()
 	{
-		return this->get();
+		return _ptr;
 	}
 	
 	operator const C* () const
 	{
-		return this->get();
-	}
-
-#if !defined(POCO_ENABLE_CPP11)
-/*
+		return _ptr;
+	}
+
 	bool operator ! () const
 	{
 		return _ptr == 0;
 	}
-*/	
-#endif
-
-#if !defined(POCO_ENABLE_CPP11)
-	operator bool () const
-	{
-		return _ptr != 0;
-	}
-#endif
 
 	bool isNull() const
 	{
-		return this->get() == 0;
+		return _ptr == 0;
 	}
 
 	bool operator == (const SharedPtr& ptr) const
 	{
-		return this->get() == ptr.get();
+		return get() == ptr.get();
 	}
 
 	bool operator == (const C* ptr) const
 	{
-		return this->get() == ptr;
+		return get() == ptr;
 	}
 
 	bool operator == (C* ptr) const
 	{
-		return this->get() == ptr;
+		return get() == ptr;
 	}
 
 	bool operator != (const SharedPtr& ptr) const
 	{
-		return this->get() != ptr.get();
+		return get() != ptr.get();
 	}
 
 	bool operator != (const C* ptr) const
 	{
-		return this->get() != ptr;
+		return get() != ptr;
 	}
 
 	bool operator != (C* ptr) const
 	{
-		return this->get() != ptr;
+		return get() != ptr;
 	}
 
 	bool operator < (const SharedPtr& ptr) const
 	{
-		return this->get() < ptr.get();
+		return get() < ptr.get();
 	}
 
 	bool operator < (const C* ptr) const
 	{
-		return this->get() < ptr;
+		return get() < ptr;
 	}
 
 	bool operator < (C* ptr) const
 	{
-		return this->get() < ptr;
+		return get() < ptr;
 	}
 
 	bool operator <= (const SharedPtr& ptr) const
 	{
-		return this->get() <= ptr.get();
+		return get() <= ptr.get();
 	}
 
 	bool operator <= (const C* ptr) const
 	{
-		return this->get() <= ptr;
+		return get() <= ptr;
 	}
 
 	bool operator <= (C* ptr) const
 	{
-		return this->get() <= ptr;
+		return get() <= ptr;
 	}
 
 	bool operator > (const SharedPtr& ptr) const
 	{
-		return this->get() > ptr.get();
+		return get() > ptr.get();
 	}
 
 	bool operator > (const C* ptr) const
 	{
-		return this->get() > ptr;
+		return get() > ptr;
 	}
 
 	bool operator > (C* ptr) const
 	{
-		return this->get() > ptr;
+		return get() > ptr;
 	}
 
 	bool operator >= (const SharedPtr& ptr) const
 	{
-		return this->get() >= ptr.get();
+		return get() >= ptr.get();
 	}
 
 	bool operator >= (const C* ptr) const
 	{
-		return this->get() >= ptr;
+		return get() >= ptr;
 	}
 
 	bool operator >= (C* ptr) const
 	{
-		return this->get() >= ptr;
+		return get() >= ptr;
 	}
 	
 	int referenceCount() const
 	{
-#if defined(POCO_ENABLE_CPP11)
-		return this->use_count();
-#else
 		return _pCounter->referenceCount();
-#endif
-	}
-
-<<<<<<< HEAD
-private:
-	C* deref()
-=======
+	}
+
 protected:
 	C* deref() const
->>>>>>> 128c5c57
-	{
-		if (!this->operator bool())
+	{
+		if (!_ptr)
 			throw NullPointerException();
 
-		return this->get();
-	}
-
-	const C* deref() const
-	{
-		if (!this->operator bool())
-			throw NullPointerException();
-
-		return this->get();
-	}
-	
-#if !defined(POCO_ENABLE_CPP11)
+		return _ptr;
+	}
+
 	void release()
 	{
 		poco_assert_dbg (_pCounter);
@@ -553,29 +407,20 @@
 		poco_assert_dbg (_pCounter);
 		_pCounter->duplicate();
 	}
-#endif
-
-<<<<<<< HEAD
-private:
-#if !defined(POCO_ENABLE_CPP11)
-=======
+
 protected:
->>>>>>> 128c5c57
 	RC* _pCounter;
 	C*  _ptr;
 
 	template <class OtherC, class OtherRC, class OtherRP> friend class SharedPtr;
-#endif
 };
 
 
-#if !defined(POCO_ENABLE_CPP11)
 template <class C, class RC, class RP>
 inline void swap(SharedPtr<C, RC, RP>& p1, SharedPtr<C, RC, RP>& p2)
 {
 	p1.swap(p2);
 }
-#endif
 
 
 } // namespace Poco
