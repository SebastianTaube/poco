--- conflicted
+++ resolved
@@ -262,10 +262,6 @@
 };
 
 
-<<<<<<< HEAD
-typedef char16_t       UTF16Char;
-typedef std::u16string UTF16String;
-=======
 #if defined(POCO_OS_FAMILY_WINDOWS)
 typedef wchar_t      UTF16Char;
 typedef std::wstring UTF16String;
@@ -273,7 +269,6 @@
 typedef char16_t       UTF16Char;
 typedef std::u16string UTF16String;
 #endif // POCO_OS_FAMILY_WINDOWS
->>>>>>> 41ffbf18
 typedef char32_t       UTF32Char;
 typedef std::u32string UTF32String;
 
