//
// DynamicFactory.h
//
// $Id: //poco/1.4/Foundation/include/Poco/DynamicFactory.h#1 $
//
// Library: Foundation
// Package: Core
// Module:  DynamicFactory
//
// Definition of the DynamicFactory class.
//
// Copyright (c) 2004-2006, Applied Informatics Software Engineering GmbH.
// and Contributors.
//
// SPDX-License-Identifier:	BSL-1.0
//


#ifndef Foundation_DynamicFactory_INCLUDED
#define Foundation_DynamicFactory_INCLUDED


#include "Poco/Foundation.h"
#include "Poco/Instantiator.h"
#include "Poco/Exception.h"
#include "Poco/Mutex.h"
#include <map>
#include <memory>


namespace Poco {


template <class Base>
class DynamicFactory
	/// A factory that creates objects by class name.
{
public:
	typedef AbstractInstantiator<Base> AbstractFactory;

	DynamicFactory()
		/// Creates the DynamicFactory.
	{
	}

	~DynamicFactory()
		/// Destroys the DynamicFactory and deletes the instantiators for 
		/// all registered classes.
	{
		for (typename FactoryMap::iterator it = _map.begin(); it != _map.end(); ++it)
		{
			delete it->second;
		}
	}
	
	Base* createInstance(const std::string& className) const
		/// Creates a new instance of the class with the given name.
		/// The class must have been registered with registerClass.
		/// If the class name is unknown, a NotFoundException is thrown.
	{
		FastMutex::ScopedLock lock(_mutex);

		typename FactoryMap::const_iterator it = _map.find(className);
		if (it != _map.end())
			return it->second->createInstance();
		else
			throw NotFoundException(className);
	}
	
	template <class C> 
	void registerClass(const std::string& className)
		/// Registers the instantiator for the given class with the DynamicFactory.
		/// The DynamicFactory takes ownership of the instantiator and deletes
		/// it when it's no longer used.
		/// If the class has already been registered, an ExistsException is thrown
		/// and the instantiator is deleted.
	{
		registerClass(className, new Instantiator<C, Base>);
	}
	
	void registerClass(const std::string& className, AbstractFactory* pAbstractFactory)
		/// Registers the instantiator for the given class with the DynamicFactory.
		/// The DynamicFactory takes ownership of the instantiator and deletes
		/// it when it's no longer used.
		/// If the class has already been registered, an ExistsException is thrown
		/// and the instantiator is deleted.
	{
		poco_check_ptr (pAbstractFactory);

		FastMutex::ScopedLock lock(_mutex);

<<<<<<< HEAD
#if defined(POCO_ENABLE_CPP11)
		std::unique_ptr<AbstractFactory> ptr(pAbstractFactory);
#else
		std::auto_ptr<AbstractFactory> ptr(pAbstractFactory);
=======
#if __cplusplus < 201103L
		std::auto_ptr<AbstractFactory> ptr(pAbstractFactory);
#else
		std::unique_ptr<AbstractFactory> ptr(pAbstractFactory);
>>>>>>> 128c5c57
#endif
		typename FactoryMap::iterator it = _map.find(className);
		if (it == _map.end())
			_map[className] = ptr.release();
		else
			throw ExistsException(className);
	}
	
	void unregisterClass(const std::string& className)
		/// Unregisters the given class and deletes the instantiator
		/// for the class.
		/// Throws a NotFoundException if the class has not been registered.
	{
		FastMutex::ScopedLock lock(_mutex);

		typename FactoryMap::iterator it = _map.find(className);
		if (it != _map.end())
		{
			delete it->second;
			_map.erase(it);
		}
		else throw NotFoundException(className);
	}
	
	bool isClass(const std::string& className) const
		/// Returns true iff the given class has been registered.
	{
		FastMutex::ScopedLock lock(_mutex);

		return _map.find(className) != _map.end();
	}

private:
	DynamicFactory(const DynamicFactory&);
	DynamicFactory& operator = (const DynamicFactory&);

	typedef std::map<std::string, AbstractFactory*> FactoryMap;
	
	FactoryMap _map;
	mutable FastMutex _mutex;
};


} // namespace Poco


#endif // Foundation_DynamicFactory_INCLUDED<|MERGE_RESOLUTION|>--- conflicted
+++ resolved
@@ -52,7 +52,7 @@
 			delete it->second;
 		}
 	}
-	
+
 	Base* createInstance(const std::string& className) const
 		/// Creates a new instance of the class with the given name.
 		/// The class must have been registered with registerClass.
@@ -66,7 +66,7 @@
 		else
 			throw NotFoundException(className);
 	}
-	
+
 	template <class C> 
 	void registerClass(const std::string& className)
 		/// Registers the instantiator for the given class with the DynamicFactory.
@@ -77,7 +77,7 @@
 	{
 		registerClass(className, new Instantiator<C, Base>);
 	}
-	
+
 	void registerClass(const std::string& className, AbstractFactory* pAbstractFactory)
 		/// Registers the instantiator for the given class with the DynamicFactory.
 		/// The DynamicFactory takes ownership of the instantiator and deletes
@@ -89,25 +89,14 @@
 
 		FastMutex::ScopedLock lock(_mutex);
 
-<<<<<<< HEAD
-#if defined(POCO_ENABLE_CPP11)
 		std::unique_ptr<AbstractFactory> ptr(pAbstractFactory);
-#else
-		std::auto_ptr<AbstractFactory> ptr(pAbstractFactory);
-=======
-#if __cplusplus < 201103L
-		std::auto_ptr<AbstractFactory> ptr(pAbstractFactory);
-#else
-		std::unique_ptr<AbstractFactory> ptr(pAbstractFactory);
->>>>>>> 128c5c57
-#endif
 		typename FactoryMap::iterator it = _map.find(className);
 		if (it == _map.end())
 			_map[className] = ptr.release();
 		else
 			throw ExistsException(className);
 	}
-	
+
 	void unregisterClass(const std::string& className)
 		/// Unregisters the given class and deletes the instantiator
 		/// for the class.
@@ -137,7 +126,7 @@
 	DynamicFactory& operator = (const DynamicFactory&);
 
 	typedef std::map<std::string, AbstractFactory*> FactoryMap;
-	
+
 	FactoryMap _map;
 	mutable FastMutex _mutex;
 };
