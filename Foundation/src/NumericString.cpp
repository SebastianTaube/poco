--- conflicted
+++ resolved
@@ -60,18 +60,7 @@
 	std::string::size_type frac = str.length() - decSepPos - 1;
 
 	std::string::size_type ePos = str.find_first_of("eE");
-<<<<<<< HEAD
-#if defined(POCO_ENABLE_CPP11)
 	std::unique_ptr<std::string> eStr;
-#else
-	std::auto_ptr<std::string> eStr;
-=======
-#if __cplusplus < 201103L
-	std::auto_ptr<std::string> eStr;
-#else
-	std::unique_ptr<std::string> eStr;
->>>>>>> 128c5c57
-#endif
 	if (ePos != std::string::npos)
 	{
 		eStr.reset(new std::string(str.substr(ePos, std::string::npos)));
