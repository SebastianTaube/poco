--- conflicted
+++ resolved
@@ -19,48 +19,7 @@
 
 namespace Poco {
 
-#if defined(POCO_ENABLE_CPP11)
-//
-// C++11
-//
-AtomicCounter::AtomicCounter(): 
-	std::atomic<int>()
-{
-}
-
-	
-AtomicCounter::AtomicCounter(AtomicCounter::ValueType initialValue):
-	std::atomic<int>(initialValue)
-{
-}
-
-
-AtomicCounter::AtomicCounter(const AtomicCounter& counter):
-	std::atomic<int>(counter.load())
-{
-}
-
-
-AtomicCounter::~AtomicCounter()
-{
-}
-
-
-AtomicCounter& AtomicCounter::operator = (const AtomicCounter& counter)
-{
-	store(counter.load());
-	return *this;
-}
-
-	
-AtomicCounter& AtomicCounter::operator = (AtomicCounter::ValueType value)
-{
-	store(value);
-	return *this;
-}
-
-<<<<<<< HEAD
-=======
+
 #if defined(POCO_HAVE_STD_ATOMICS)
 //
 // C++11 atomics
@@ -102,7 +61,6 @@
 }
 
 
->>>>>>> 128c5c57
 #elif POCO_OS == POCO_OS_WINDOWS_NT
 //
 // Windows
