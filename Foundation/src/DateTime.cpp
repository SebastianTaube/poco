//
// DateTime.cpp
//
// $Id: //poco/1.4/Foundation/src/DateTime.cpp#1 $
//
// Library: Foundation
// Package: DateTime
// Module:  DateTime
//
// Copyright (c) 2004-2006, Applied Informatics Software Engineering GmbH.
// and Contributors.
//
// SPDX-License-Identifier:	BSL-1.0
//


#include "Poco/DateTime.h"
#include "Poco/Timespan.h"
#include "Poco/Exception.h"
#include "Poco/Format.h"
#include <algorithm>
#include <cmath>


namespace Poco {


inline double DateTime::toJulianDay(Timestamp::UtcTimeVal utcTime)
{
	double utcDays = double(utcTime)/864000000000.0;
	return utcDays + 2299160.5; // first day of Gregorian reform (Oct 15 1582)
}


inline Timestamp::UtcTimeVal DateTime::toUtcTime(double julianDay)
{
	return Timestamp::UtcTimeVal((julianDay - 2299160.5)*864000000000.0);
}


DateTime::DateTime()
{
	Timestamp now;
	_utcTime = now.utcTime();
	computeGregorian(julianDay());
	computeDaytime();
}


DateTime::DateTime(const Timestamp& rTimestamp):
	_utcTime(rTimestamp.utcTime())
{
	computeGregorian(julianDay());
	computeDaytime();
}

	
DateTime::DateTime(int otherYear, int otherMonth, int otherDay, int otherHour, int otherMinute, int otherSecond, int otherMillisecond, int otherMicrosecond):
	_year(otherYear),
	_month(otherMonth),
	_day(otherDay),
	_hour(otherHour),
	_minute(otherMinute),
	_second(otherSecond),
	_millisecond(otherMillisecond),
	_microsecond(otherMicrosecond)
{
	if(isValid(_year, _month, _day, _hour, _minute, _second, _millisecond, _microsecond))
	{
		_utcTime = toUtcTime(toJulianDay(_year, _month, _day)) + 10*(_hour*Timespan::HOURS + _minute*Timespan::MINUTES + _second*Timespan::SECONDS + _millisecond*Timespan::MILLISECONDS + _microsecond);
	}
	else
	{
		throw Poco::InvalidArgumentException(Poco::format("Date time is %d-%d-%dT%d:%d:%d:%d:%d\n"
			"Valid values:\n"
			"0 <= year <= 9999\n"
<<<<<<< HEAD
			"1 <= year <= 12\n"
=======
			"1 <= month <= 12\n"
>>>>>>> e59fba4d
			"1 <= day <=  %d\n"
			"0 <= hour <= 23\n"
			"0 <= minute <= 59\n"
			"0 <= second <= 59\n"
			"0 <= millisecond <= 999\n"
			"0 <= microsecond <= 999",
			_year, _month, _day, _hour, _minute,
			_second, _millisecond, _microsecond,
			daysOfMonth(_year, _month)));
	}
}

DateTime::DateTime(double otherJulianDay):
	_utcTime(toUtcTime(otherJulianDay))
{
	computeGregorian(otherJulianDay);
}


DateTime::DateTime(Timestamp::UtcTimeVal otherUtcTime, Timestamp::TimeDiff diff):
	_utcTime(otherUtcTime + diff*10)
{
	computeGregorian(julianDay());
	computeDaytime();
}


DateTime::DateTime(const DateTime& dateTime):
	_utcTime(dateTime._utcTime),
	_year(dateTime._year),
	_month(dateTime._month),
	_day(dateTime._day),
	_hour(dateTime._hour),
	_minute(dateTime._minute),
	_second(dateTime._second),
	_millisecond(dateTime._millisecond),
	_microsecond(dateTime._microsecond)
{
}


DateTime::~DateTime()
{
}


DateTime& DateTime::operator = (const DateTime& dateTime)
{
	if (&dateTime != this)
	{
		_utcTime     = dateTime._utcTime;
		_year        = dateTime._year;
		_month       = dateTime._month;
		_day         = dateTime._day;
		_hour        = dateTime._hour;
		_minute      = dateTime._minute;
		_second      = dateTime._second;
		_millisecond = dateTime._millisecond;
		_microsecond = dateTime._microsecond;
	}
	return *this;
}

	
DateTime& DateTime::operator = (const Timestamp& otherTimestamp)
{
	_utcTime = otherTimestamp.utcTime();
	computeGregorian(julianDay());
	computeDaytime();
	return *this;
}


DateTime& DateTime::operator = (double otherJulianDay)
{
	_utcTime = toUtcTime(otherJulianDay);
	computeGregorian(otherJulianDay);
	return *this;
}


DateTime& DateTime::assign(int otherYear, int otherMonth, int otherDay, int otherHour, int otherMinute, int otherSecond, int otherMillisecond, int otherMicrosecond)
{
	if(isValid(otherYear, otherMonth, otherDay, otherHour, otherMinute, otherSecond, otherMillisecond, otherMicrosecond))
	{
		_utcTime     = toUtcTime(toJulianDay(otherYear, otherMonth, otherDay)) + 10*(otherHour*Timespan::HOURS + otherMinute*Timespan::MINUTES + otherSecond*Timespan::SECONDS + otherMillisecond*Timespan::MILLISECONDS + otherMicrosecond);
		_year        = otherYear;
		_month       = otherMonth;
		_day         = otherDay;
		_hour        = otherHour;
		_minute      = otherMinute;
		_second      = otherSecond;
		_millisecond = otherMillisecond;
		_microsecond = otherMicrosecond;
	}
	else
	{
		throw Poco::InvalidArgumentException(Poco::format("Date time is %d-%d-%dT%d:%d:%d:%d:%d\n"
			"Valid values:\n"
			"0 <= year <= 9999\n"
<<<<<<< HEAD
			"1 <= year <= 12\n"
=======
			"1 <= month <= 12\n"
>>>>>>> e59fba4d
			"1 <= day <=  %d\n"
			"0 <= hour <= 23\n"
			"0 <= minute <= 59\n"
			"0 <= second <= 59\n"
			"0 <= millisecond <= 999\n"
			"0 <= microsecond <= 999",
			_year, _month, _day, _hour, _minute,
			_second, _millisecond, _microsecond,
			daysOfMonth(_year, _month)));
	}

	return *this;
}


void DateTime::swap(DateTime& dateTime)
{
	std::swap(_utcTime, dateTime._utcTime);
	std::swap(_year, dateTime._year);
	std::swap(_month, dateTime._month);
	std::swap(_day, dateTime._day);
	std::swap(_hour, dateTime._hour);
	std::swap(_minute, dateTime._minute);
	std::swap(_second, dateTime._second);
	std::swap(_millisecond, dateTime._millisecond);
	std::swap(_microsecond, dateTime._microsecond);
}


int DateTime::dayOfWeek() const
{
	return int((std::floor(julianDay() + 1.5))) % 7;
}


int DateTime::dayOfYear() const
{
	int doy = 0;
	for (int currentMonth = 1; currentMonth < _month; ++currentMonth)
		doy += daysOfMonth(_year, currentMonth);
	doy += _day;
	return doy;
}


int DateTime::daysOfMonth(int year, int month)
{
	poco_assert (month >= 1 && month <= 12);

	static int daysOfMonthTable[] = {0, 31, 28, 31, 30, 31, 30, 31, 31, 30, 31, 30, 31};
	
	if (month == 2 && isLeapYear(year))
		return 29;
	else
		return daysOfMonthTable[month];
}


bool DateTime::isValid(int year, int month, int day, int hour, int minute, int second, int millisecond, int microsecond)
{
	return
		(year >= 0 && year <= 9999) &&
		(month >= 1 && month <= 12) &&
		(day >= 1 && day <= daysOfMonth(year, month)) &&
		(hour >= 0 && hour <= 23) &&
		(minute >= 0 && minute <= 59) &&
		(second >= 0 && second <= 59) &&
		(millisecond >= 0 && millisecond <= 999) &&
		(microsecond >= 0 && microsecond <= 999);
}


int DateTime::week(int firstDayOfWeek) const
{
	poco_assert (firstDayOfWeek >= 0 && firstDayOfWeek <= 6);

	/// find the first firstDayOfWeek.
	int baseDay = 1;
	while (DateTime(_year, 1, baseDay).dayOfWeek() != firstDayOfWeek) ++baseDay;

	int doy  = dayOfYear();
	int offs = baseDay <= 4 ? 0 : 1; 
	if (doy < baseDay)
		return offs;
	else
		return (doy - baseDay)/7 + 1 + offs;
}


double DateTime::julianDay() const
{
	return toJulianDay(_utcTime);
}


DateTime DateTime::operator + (const Timespan& span) const
{
	return DateTime(_utcTime, span.totalMicroseconds());
}


DateTime DateTime::operator - (const Timespan& span) const
{
	return DateTime(_utcTime, -span.totalMicroseconds());
}


Timespan DateTime::operator - (const DateTime& dateTime) const
{
	return Timespan((_utcTime - dateTime._utcTime)/10);
}


DateTime& DateTime::operator += (const Timespan& span)
{
	_utcTime += span.totalMicroseconds()*10;
	computeGregorian(julianDay());
	computeDaytime();
	return *this;
}


DateTime& DateTime::operator -= (const Timespan& span)
{
	_utcTime -= span.totalMicroseconds()*10;
	computeGregorian(julianDay());
	computeDaytime();
	return *this;
}


void DateTime::makeUTC(int tzd)
{
	operator -= (Timespan(((Timestamp::TimeDiff) tzd)*Timespan::SECONDS));
}

	
void DateTime::makeLocal(int tzd)
{
	operator += (Timespan(((Timestamp::TimeDiff) tzd)*Timespan::SECONDS));
}


double DateTime::toJulianDay(int year, int month, int day, int hour, int minute, int second, int millisecond, int microsecond)
{
	// lookup table for (153*month - 457)/5 - note that 3 <= month <= 14.
	static int lookup[] = {-91, -60, -30, 0, 31, 61, 92, 122, 153, 184, 214, 245, 275, 306, 337};
 
	// day to double
	double dday = double(day) + ((double((hour*60 + minute)*60 + second)*1000 + millisecond)*1000 + microsecond)/86400000000.0;
	if (month < 3)
	{
		month += 12;
		--year;
	}
	double dyear = double(year);
	return dday + lookup[month] + 365*year + std::floor(dyear/4) - std::floor(dyear/100) + std::floor(dyear/400) + 1721118.5;
}


void DateTime::checkLimit(short& lower, short& higher, short limit)
{
	if (lower >= limit)
	{
		higher += short(lower / limit);
		lower   = short(lower % limit);
	}
}


void DateTime::normalize()
{
	checkLimit(_microsecond, _millisecond, 1000);
	checkLimit(_millisecond, _second, 1000);
	checkLimit(_second, _minute, 60);
	checkLimit(_minute, _hour, 60);
	checkLimit(_hour, _day, 24);

	if (_day > daysOfMonth(_year, _month))
	{
		_day -= daysOfMonth(_year, _month);
		if (++_month > 12)
		{
			++_year;
			_month -= 12;
		}
	}
}


void DateTime::computeGregorian(double otherJulianDay)
{
	double z    = std::floor(otherJulianDay - 1721118.5);
	double r    = otherJulianDay - 1721118.5 - z;
	double g    = z - 0.25;
	double a    = std::floor(g / 36524.25);
	double b    = a - std::floor(a/4);
	_year       = short(std::floor((b + g)/365.25));
	double c    = b + z - std::floor(365.25*_year);
	_month      = short(std::floor((5*c + 456)/153));
	double dday = c - std::floor((153.0*_month - 457)/5) + r;
	_day        = short(dday);
	if (_month > 12)
	{
		++_year;
		_month -= 12;
	}
	r      *= 24;
	_hour   = short(std::floor(r));
	r      -= std::floor(r);
	r      *= 60;
	_minute = short(std::floor(r));
	r      -= std::floor(r);
	r      *= 60;
	_second = short(std::floor(r));
	r      -= std::floor(r);
	r      *= 1000;
	_millisecond = short(std::floor(r));
	r      -= std::floor(r);
	r      *= 1000;
	_microsecond = short(r + 0.5);

	normalize();

	poco_assert_dbg (_month >= 1 && _month <= 12);
	poco_assert_dbg (_day >= 1 && _day <= daysOfMonth(_year, _month));
	poco_assert_dbg (_hour >= 0 && _hour <= 23);
	poco_assert_dbg (_minute >= 0 && _minute <= 59);
	poco_assert_dbg (_second >= 0 && _second <= 59);
	poco_assert_dbg (_millisecond >= 0 && _millisecond <= 999);
	poco_assert_dbg (_microsecond >= 0 && _microsecond <= 999);
}


void DateTime::computeDaytime()
{
	Timespan span(_utcTime/10);
	int spanHour = span.hours();
	// Due to double rounding issues, the previous call to computeGregorian()
	// may have crossed into the next or previous day. We need to correct that.
	if (spanHour == 23 && _hour == 0)
	{
		_day--;
		if (_day == 0)
		{
			_month--;
			if (_month == 0)
			{
				_month = 12;
				_year--;
			}
			_day = daysOfMonth(_year, _month);
		}
	}
	else if (spanHour == 0 && _hour == 23)
	{
		_day++;
		if (_day > daysOfMonth(_year, _month))
		{
			_month++;
			if (_month > 12)
			{
				_month = 1;
				_year++;
			}
			_day = 1;
		}
	}
	_hour        = spanHour;
	_minute      = span.minutes();
	_second      = span.seconds();
	_millisecond = span.milliseconds();
	_microsecond = span.microseconds();
}


} // namespace Poco<|MERGE_RESOLUTION|>--- conflicted
+++ resolved
@@ -74,11 +74,7 @@
 		throw Poco::InvalidArgumentException(Poco::format("Date time is %d-%d-%dT%d:%d:%d:%d:%d\n"
 			"Valid values:\n"
 			"0 <= year <= 9999\n"
-<<<<<<< HEAD
-			"1 <= year <= 12\n"
-=======
 			"1 <= month <= 12\n"
->>>>>>> e59fba4d
 			"1 <= day <=  %d\n"
 			"0 <= hour <= 23\n"
 			"0 <= minute <= 59\n"
@@ -179,11 +175,7 @@
 		throw Poco::InvalidArgumentException(Poco::format("Date time is %d-%d-%dT%d:%d:%d:%d:%d\n"
 			"Valid values:\n"
 			"0 <= year <= 9999\n"
-<<<<<<< HEAD
-			"1 <= year <= 12\n"
-=======
 			"1 <= month <= 12\n"
->>>>>>> e59fba4d
 			"1 <= day <=  %d\n"
 			"0 <= hour <= 23\n"
 			"0 <= minute <= 59\n"
