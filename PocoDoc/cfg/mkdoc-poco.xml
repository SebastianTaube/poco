<AppConfig>
	<PocoDoc>
		<files>
			<include>
				${PocoBuild}/*/include/Poco/*.h
				${PocoBuild}/*/include/Poco/*/*.h
				${PocoBuild}/*/include/Poco/*/*/*.h
				${PocoBuild}/*/include/Poco/*/*.h
				${PocoBuild}/*/*/include/Poco/*/*/*.h
			</include>
			<exclude>
				*_*.h,
				expat*.h,
				zconf.h,
				zlib.h,
<<<<<<< HEAD
				<!-- /usr/include/c++/4.6/x86_64-linux-gnu/./bits/gthr-default.h -->				
				gthr-default.h,
				XMLStreamParser.h
=======
				XMLStreamParser.h,
				Units.h,
				AbstractBinder.h,
				Alignment.h,
				QName.h,
				CppUnitException.h,
				RepeatedTest.h,
				Test.h,
				TestCase.h,
				TestDecorator.h,
				TestFailure.h,
				TestResult.h,
				TestRunner.h,
				TestSetup.h,
				TestSuite.h,
				TextTestResult.h
>>>>>>> 128c5c57
			</exclude>
		</files>
		<pages>
			${PocoBuild}/doc/*.page,
			${PocoBuild}/*/doc/*.page
			${PocoBuild}/*/*/doc/*.page
		</pages>
		<resources>
			${PocoBase}/PocoDoc/resources/css,
			${PocoBase}/PocoDoc/resources/js,
			${PocoBase}/PocoDoc/resources/images,
			${PocoBase}/PocoDoc/resources/index.thtml,
			${PocoBuild}/*/doc/images
		</resources>
		<compiler>
			<exec>${CXX}</exec>
			<options>
				${Includes},
				-I/usr/local/mysql/include,
				-I/usr/include/mysql,
				-I/usr/include/postgresql,
				-D_DEBUG,
				-E,
				-C,
				-DPOCO_NO_GCC_API_ATTRIBUTE
				-DPOCO_NO_WINDOWS_H
			</options>
			<path></path>
			<usePipe>true</usePipe>
		</compiler>
		<language>EN</language>
		<charset>utf-8</charset>
		<software>POCO C++ Libraries</software>
		<company>Applied Informatics Software Engineering GmbH and Contributors</company>
		<companyURI>http://pocoproject.org/</companyURI>
	</PocoDoc>
	<Translations>
		<EN>
			<All_Base_Classes>All Base Classes</All_Base_Classes>
			<All_Symbols>All Symbols</All_Symbols>
			<Anonymous>Anonymous</Anonymous>
			<Constructors>Constructors</Constructors>
			<Class>Class</Class>
			<Deprecated>Deprecated</Deprecated>
			<Description>Description</Description>
			<Destructor>Destructor</Destructor>
			<Direct_Base_Classes>Direct Base Classes</Direct_Base_Classes>
			<Enumerations>Enumerations</Enumerations>
			<Functions>Functions</Functions>
			<Header>Header</Header>
			<iff>if and only if</iff>
			<Inheritance>Inheritance</Inheritance>
			<Inherited_Functions>Inherited Functions</Inherited_Functions>
			<is_deprecated>is deprecated and should no longer be used</is_deprecated>
			<Known_Derived_Classes>Known Derived Classes</Known_Derived_Classes>
			<Library>Library</Library>
			<Member_Functions>Member Functions</Member_Functions>
			<Member_Summary>Member Summary</Member_Summary>
			<more>more...</more>
			<Namespaces>Namespaces</Namespaces>
			<Namespace>Namespace</Namespace>
			<Nested_Classes>Nested Classes</Nested_Classes>
			<Package>Package</Package>
			<Packages>Packages</Packages>
			<Package_Index>Package Index</Package_Index>
			<See_also>See also</See_also>
			<Struct>Struct</Struct>
			<Symbol_Index>Symbol Index</Symbol_Index>
			<This>This</This>
			<Types>Types</Types>
			<Variables>Variables</Variables>
			<TOC>Contents</TOC>
			<Guides>User Guides and Tutorials</Guides>
			<AAAIntroduction>Introduction</AAAIntroduction>
		</EN>
	</Translations>

	<logging>
		<loggers>
			<root>
				<channel>c1</channel>
				<level>warning</level>
			</root>
		</loggers>
		<channels>
			<c1>
				<class>ConsoleChannel</class>
				<pattern>%s: [%p] %t</pattern>
			</c1>
		</channels>
	</logging>	
</AppConfig><|MERGE_RESOLUTION|>--- conflicted
+++ resolved
@@ -13,11 +13,6 @@
 				expat*.h,
 				zconf.h,
 				zlib.h,
-<<<<<<< HEAD
-				<!-- /usr/include/c++/4.6/x86_64-linux-gnu/./bits/gthr-default.h -->				
-				gthr-default.h,
-				XMLStreamParser.h
-=======
 				XMLStreamParser.h,
 				Units.h,
 				AbstractBinder.h,
@@ -34,7 +29,6 @@
 				TestSetup.h,
 				TestSuite.h,
 				TextTestResult.h
->>>>>>> 128c5c57
 			</exclude>
 		</files>
 		<pages>
